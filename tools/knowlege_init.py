--- conflicted
+++ resolved
@@ -2,15 +2,8 @@
 # -*- coding: utf-8 -*-
 import argparse
 
-<<<<<<< HEAD
-from langchain.embeddings import HuggingFaceEmbeddings
-from langchain.vectorstores import Milvus
-
-from pilot.configs.model_config import DATASETS_DIR, LLM_MODEL_CONFIG, VECTOR_SEARCH_TOP_K, VECTOR_STORE_CONFIG
-=======
 from pilot.configs.model_config import DATASETS_DIR, LLM_MODEL_CONFIG, VECTOR_SEARCH_TOP_K, VECTOR_STORE_CONFIG, \
     VECTOR_STORE_TYPE
->>>>>>> 0ae64175
 from pilot.source_embedding.knowledge_embedding import KnowledgeEmbedding
 
 
@@ -47,13 +40,8 @@
     args = parser.parse_args()
     vector_name = args.vector_name
     append_mode = args.append
-<<<<<<< HEAD
-    store_type = args.store_type
-    vector_store_config = {"url": VECTOR_STORE_CONFIG["url"], "port": VECTOR_STORE_CONFIG["port"], "vector_store_name":vector_name, "vector_store_type":store_type}
-=======
     store_type = VECTOR_STORE_TYPE
     vector_store_config = {"url": VECTOR_STORE_CONFIG["url"], "port": VECTOR_STORE_CONFIG["port"], "vector_store_name":vector_name}
->>>>>>> 0ae64175
     print(vector_store_config)
     kv  = LocalKnowledgeInit(vector_store_config=vector_store_config)
     vector_store = kv.knowledge_persist(file_path=DATASETS_DIR, append_mode=append_mode)
