--- conflicted
+++ resolved
@@ -52,15 +52,10 @@
         """ TODO Multi mode output handler,  rewrite this for multi model, use adapter mode.
         """
         if data["error_code"] == 0:
-<<<<<<< HEAD
             if "vicuna" in CFG.LLM_MODEL:
                 output = data["text"][skip_echo_len + 11:].strip()
             elif "guanaco" in CFG.LLM_MODEL:
                 output = data["text"][skip_echo_len + 14:].replace("<s>", "").strip()
-=======
-            if CFG.LLM_MODEL in ["vicuna-13b", "guanaco"]:
-                output = data["text"][skip_echo_len:].strip()
->>>>>>> 8c93d355
             else:
                 output = data["text"].strip()
 
@@ -71,7 +66,8 @@
             return output
 
     # TODO 后续和模型绑定
-    def parse_model_stream_resp(self, response, skip_echo_len):
+    def parse_model_stream_resp(self, response,  skip_echo_len):
+
         for chunk in response.iter_lines(decode_unicode=False, delimiter=b"\0"):
             if chunk:
                 data = json.loads(chunk.decode())
@@ -79,7 +75,7 @@
                 """ TODO Multi mode output handler,  rewrite this for multi model, use adapter mode.
                 """
                 if data["error_code"] == 0:
-                    if "vicuna" in CFG.LLM_MODEL or "guanaco" in CFG.LLM_MODEL:
+                    if "vicuna" in  CFG.LLM_MODEL  or  "guanaco" in  CFG.LLM_MODEL:
                         output = data["text"][skip_echo_len:].strip()
                     else:
                         output = data["text"].strip()
@@ -117,6 +113,7 @@
         else:
             raise ValueError("Model server error!code=" + respObj_ex["error_code"])
 
+
     def parse_prompt_response(self, model_out_text) -> T:
         """
         parse model out text to prompt define response
@@ -132,9 +129,9 @@
         # if "```" in cleaned_output:
         #     cleaned_output, _ = cleaned_output.split("```")
         if cleaned_output.startswith("```json"):
-            cleaned_output = cleaned_output[len("```json") :]
+            cleaned_output = cleaned_output[len("```json"):]
         if cleaned_output.startswith("```"):
-            cleaned_output = cleaned_output[len("```") :]
+            cleaned_output = cleaned_output[len("```"):]
         if cleaned_output.endswith("```"):
             cleaned_output = cleaned_output[: -len("```")]
         cleaned_output = cleaned_output.strip()
@@ -146,13 +143,7 @@
                 cleaned_output = m.group(0)
             else:
                 raise ValueError("model server out not fllow the prompt!")
-        cleaned_output = (
-            cleaned_output.strip()
-            .replace("\n", "")
-            .replace("\\n", "")
-            .replace("\\", "")
-            .replace("\\", "")
-        )
+        cleaned_output = cleaned_output.strip().replace('\n', '').replace('\\n', '').replace('\\', '').replace('\\', '')
         return cleaned_output
 
     def parse_view_response(self, ai_text, data) -> str:
