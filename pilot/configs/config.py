--- conflicted
+++ resolved
@@ -39,16 +39,6 @@
         self.use_mac_os_tts = False
         self.use_mac_os_tts = os.getenv("USE_MAC_OS_TTS")
 
-<<<<<<< HEAD
-        # milvus or zilliz cloud configuration
-        self.milvus_addr = os.getenv("MILVUS_ADDR", "localhost:19530")
-        self.milvus_username = os.getenv("MILVUS_USERNAME")
-        self.milvus_password = os.getenv("MILVUS_PASSWORD")
-        self.milvus_collection = os.getenv("MILVUS_COLLECTION", "dbgpt")
-        self.milvus_secure = os.getenv("MILVUS_SECURE") == "True"
-
-=======
->>>>>>> 2eca123b
         self.authorise_key = os.getenv("AUTHORISE_COMMAND_KEY", "y")
         self.exit_key = os.getenv("EXIT_KEY", "n")
         self.image_provider = os.getenv("IMAGE_PROVIDER", True)
