--- conflicted
+++ resolved
@@ -80,11 +80,7 @@
                 # Please do not open the output in production!
                 # The gpt4all thread shares stdout with the parent process,
                 # and opening it may affect the frontend output.
-<<<<<<< HEAD
-                # print("output: ", output)
-=======
                 print("output: ", output)
->>>>>>> 3ce9d2fa
                 ret = {
                     "text": output,
                     "error_code": 0,
